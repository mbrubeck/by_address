--- conflicted
+++ resolved
@@ -79,18 +79,13 @@
 /// Wrapper for pointer types that implements by-address comparison.
 ///
 /// See the [crate-level documentation](index.html) for details.
-<<<<<<< HEAD
-#[derive(Copy, Clone, Default)]
-pub struct ByAddress<T>(pub T) where T: ?Sized + Deref;
-=======
 ///
 /// Note that equality tests and hashes on fat pointers (`&dyn Trait`, `&[T]`, `&str`, etc)
 /// include the attribute of the fat pointer. If this is not desired, use [`ByThinAddress`].
-#[derive(Copy, Clone, Debug, Default)]
+#[derive(Copy, Clone, Default)]
 pub struct ByAddress<T>(pub T)
 where
     T: ?Sized + Deref;
->>>>>>> 133e4246
 
 impl<T> ByAddress<T>
 where
@@ -212,7 +207,7 @@
 }
 
 /// Similar to [`ByAddress`], but omits the attributes of fat pointers.
-#[derive(Copy, Clone, Debug, Default)]
+#[derive(Copy, Clone, Default)]
 pub struct ByThinAddress<T>(pub T)
 where
     T: ?Sized + Deref;
@@ -224,6 +219,14 @@
     /// Convenience method for pointer casts.
     fn addr(&self) -> *const T::Target {
         &*self.0
+    }
+}
+
+impl<T> Debug for ByThinAddress<T> where T: ?Sized + Deref + Debug {
+    fn fmt(&self, f: &mut Formatter<'_>) -> core::fmt::Result {
+        f.debug_tuple("ByAddress")
+            .field(&DebugAdapter(&self.0))
+            .finish()
     }
 }
 
